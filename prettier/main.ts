#!/usr/bin/env deno --allow-run --allow-write
/**
 * Copyright © James Long and contributors
 *
 * Permission is hereby granted, free of charge, to any person obtaining a copy of this software and associated documentation files (the "Software"), to deal in the Software without restriction, including without limitation the rights to use, copy, modify, merge, publish, distribute, sublicense, and/or sell copies of the Software, and to permit persons to whom the Software is furnished to do so, subject to the following conditions:
 *
 * The above copyright notice and this permission notice shall be included in all copies or substantial portions of the Software.
 *
 * THE SOFTWARE IS PROVIDED "AS IS", WITHOUT WARRANTY OF ANY KIND, EXPRESS OR IMPLIED, INCLUDING BUT NOT LIMITED TO THE WARRANTIES OF MERCHANTABILITY, FITNESS FOR A PARTICULAR PURPOSE AND NONINFRINGEMENT. IN NO EVENT SHALL THE AUTHORS OR COPYRIGHT HOLDERS BE LIABLE FOR ANY CLAIM, DAMAGES OR OTHER LIABILITY, WHETHER IN AN ACTION OF CONTRACT, TORT OR OTHERWISE, ARISING FROM, OUT OF OR IN CONNECTION WITH THE SOFTWARE OR THE USE OR OTHER DEALINGS IN THE SOFTWARE.
 */
// Copyright 2018-2019 the Deno authors. All rights reserved. MIT license.
// This script formats the given source files. If the files are omitted, it
// formats the all files in the repository.
<<<<<<< HEAD
const { args, exit, readFile, writeFile, stdout } = Deno;
type FileInfo = Deno.FileInfo;
=======
const { args, exit, readFile, writeFile } = Deno;
>>>>>>> 98257ef3
import { glob } from "../fs/glob.ts";
import { walk, WalkInfo } from "../fs/walk.ts";
import { parse } from "../flags/mod.ts";
import { prettier, prettierPlugins } from "./prettier.ts";

const HELP_MESSAGE = `
Formats the given files. If no arg is passed, then formats the all files.

Usage: deno prettier/main.ts [options] [files...]

Options:
  -H, --help                 Show this help message and exit.
  --check                    Check if the source files are formatted.
  --ignore <path>            Ignore the given path(s).

JS/TS Styling Options:
  --print-width <int>        The line length where Prettier will try wrap.
                             Defaults to 80.
  --tab-width <int>          Number of spaces per indentation level.
                             Defaults to 2.
  --use-tabs                 Indent with tabs instead of spaces.
                             Defaults to false.
  --no-semi                  Do not print semicolons, except at the beginning of lines which may need them.
  --single-quote             Use single quotes instead of double quotes.
                             Defaults to false.
  --trailing-comma <none|es5|all>
                             Print trailing commas wherever possible when multi-line.
                             Defaults to none.
  --no-bracket-spacing       Do not print spaces between brackets.
  --arrow-parens <avoid|always>
                             Include parentheses around a sole arrow function parameter.
                             Defaults to avoid.
  --end-of-line <auto|lf|crlf|cr>
                             Which end of line characters to apply.
                             Defaults to auto.

Markdown Styling Options:
  --prose-wrap <always|never|preserve>
                             How to wrap prose.
                             Defaults to preserve.

Example:
  deno prettier/main.ts script1.ts script2.js
                             Formats the files

  deno prettier/main.ts --check script1.ts script2.js
                             Checks if the files are formatted

  deno prettier/main.ts
                             Formats the all files in the repository
`;

// Available parsers
type ParserLabel = "typescript" | "babel" | "markdown" | "json";

interface PrettierOptions {
  printWidth: number;
  tabWidth: number;
  useTabs: boolean;
  semi: boolean;
  singleQuote: boolean;
  trailingComma: string;
  bracketSpacing: boolean;
  arrowParens: string;
  proseWrap: string;
  endOfLine: string;
  write: boolean;
}

const encoder = new TextEncoder();
const decoder = new TextDecoder();

async function readFileIfExists(filename: string): Promise<string | null> {
  let data;
  try {
    data = await readFile(filename);
  } catch (e) {
    // The file is deleted. Returns null.
    return null;
  }

  return decoder.decode(data);
}

/**
 * Checks if the file has been formatted with prettier.
 */
async function checkFile(
  filename: string,
  parser: ParserLabel,
  prettierOpts: PrettierOptions
): Promise<boolean> {
  const text = await readFileIfExists(filename);

  if (!text) {
    // The file is empty. Skip.
    return true;
  }

  const formatted = prettier.check(text, {
    ...prettierOpts,
    parser,
    plugins: prettierPlugins
  });

  if (!formatted) {
    // TODO: print some diff info here to show why this failed
    console.error(`${filename} ... Not formatted`);
  }

  return formatted;
}

/**
 * Formats the given file.
 */
async function formatFile(
  filename: string,
  parser: ParserLabel,
  prettierOpts: PrettierOptions
): Promise<void> {
  const text = await readFileIfExists(filename);

  if (!text) {
    // The file is deleted. Skip.
    return;
  }

  const formatted: string = prettier.format(text, {
    ...prettierOpts,
    parser,
    plugins: prettierPlugins
  });

  if (text !== formatted) {
    const fileUnit8 = encoder.encode(formatted);
    if (prettierOpts.write) {
      console.log(`Formatting ${filename}`);
      await writeFile(filename, fileUnit8);
    } else {
      await stdout.write(fileUnit8);
    }
  }
}

/**
 * Selects the right prettier parser for the given path.
 */
function selectParser(path: string): ParserLabel | null {
  if (/\.ts$/.test(path)) {
    return "typescript";
  } else if (/\.js$/.test(path)) {
    return "babel";
  } else if (/\.json$/.test(path)) {
    return "json";
  } else if (/\.md$/.test(path)) {
    return "markdown";
  }

  return null;
}

/**
 * Checks if the files of the given paths have been formatted with prettier.
 * If paths are empty, then checks all the files.
 */
async function checkSourceFiles(
  files: AsyncIterableIterator<WalkInfo>,
  prettierOpts: PrettierOptions
): Promise<void> {
  const checks: Array<Promise<boolean>> = [];

  for await (const { filename } of files) {
    const parser = selectParser(filename);
    if (parser) {
      checks.push(checkFile(filename, parser, prettierOpts));
    }
  }

  const results = await Promise.all(checks);

  if (results.every((result): boolean => result)) {
    console.log("Every file is formatted");
    exit(0);
  } else {
    console.log("Some files are not formatted");
    exit(1);
  }
}

/**
 * Formats the files of the given paths with prettier.
 * If paths are empty, then formats all the files.
 */
async function formatSourceFiles(
  files: AsyncIterableIterator<WalkInfo>,
  prettierOpts: PrettierOptions
): Promise<void> {
  const formats: Array<Promise<void>> = [];

  for await (const { filename } of files) {
    const parser = selectParser(filename);
    if (parser) {
      formats.push(formatFile(filename, parser, prettierOpts));
    }
  }

  await Promise.all(formats);
  exit(0);
}

async function main(opts): Promise<void> {
  const { help, ignore, check, _: args } = opts;

  const prettierOpts: PrettierOptions = {
    printWidth: Number(opts["print-width"]),
    tabWidth: Number(opts["tab-width"]),
    useTabs: Boolean(opts["use-tabs"]),
    semi: Boolean(opts["semi"]),
    singleQuote: Boolean(opts["single-quote"]),
    trailingComma: opts["trailing-comma"],
    bracketSpacing: Boolean(opts["bracket-spacing"]),
    arrowParens: opts["arrow-parens"],
    proseWrap: opts["prose-wrap"],
    endOfLine: opts["end-of-line"],
    write: opts["write"]
  };

  if (help) {
    console.log(HELP_MESSAGE);
    exit(0);
  }
  const options = { flags: "g" };
  const skip = Array.isArray(ignore)
    ? ignore.map((i: string): RegExp => glob(i, options))
    : [glob(ignore, options)];
  const match =
    args.length > 0
      ? args.map((a: string): RegExp => glob(a, options))
      : undefined;
  const files = walk(".", { match, skip });
  try {
    if (check) {
      await checkSourceFiles(files, prettierOpts);
    } else {
      await formatSourceFiles(files, prettierOpts);
    }
  } catch (e) {
    console.log(e);
    exit(1);
  }
}

main(
  parse(args.slice(1), {
    string: [
      "ignore",
      "printWidth",
      "tab-width",
      "trailing-comma",
      "arrow-parens",
      "prose-wrap",
      "end-of-line"
    ],
    boolean: [
      "check",
      "help",
      "semi",
      "use-tabs",
      "single-quote",
      "bracket-spacing",
      "write"
    ],
    default: {
      ignore: [],
      "print-width": "80",
      "tab-width": "2",
      "use-tabs": false,
      semi: true,
      "single-quote": false,
      "trailing-comma": "none",
      "bracket-spacing": true,
      "arrow-parens": "avoid",
      "prose-wrap": "preserve",
      "end-of-line": "auto",
      write: false
    },
    alias: {
      H: "help"
    }
  })
);<|MERGE_RESOLUTION|>--- conflicted
+++ resolved
@@ -11,12 +11,7 @@
 // Copyright 2018-2019 the Deno authors. All rights reserved. MIT license.
 // This script formats the given source files. If the files are omitted, it
 // formats the all files in the repository.
-<<<<<<< HEAD
 const { args, exit, readFile, writeFile, stdout } = Deno;
-type FileInfo = Deno.FileInfo;
-=======
-const { args, exit, readFile, writeFile } = Deno;
->>>>>>> 98257ef3
 import { glob } from "../fs/glob.ts";
 import { walk, WalkInfo } from "../fs/walk.ts";
 import { parse } from "../flags/mod.ts";
