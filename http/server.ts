// Copyright 2018-2019 the Deno authors. All rights reserved. MIT license.
<<<<<<< HEAD
import { listen, toAsyncIterator, copy } from "deno";
=======
import { listen, Conn, toAsyncIterator, Reader, Writer, copy } from "deno";
>>>>>>> 57c9176b
import { BufReader, BufState, BufWriter } from "../io/bufio.ts";
import { TextProtoReader } from "../textproto/mod.ts";
import { STATUS_TEXT } from "./http_status.ts";
import { assert } from "../testing/mod.ts";

interface Deferred {
  promise: Promise<{}>;
  resolve: () => void;
  reject: () => void;
}

function deferred(): Deferred {
  let resolve, reject;
  const promise = new Promise((res, rej) => {
    resolve = res;
    reject = rej;
  });
  return {
    promise,
    resolve,
    reject
  };
}

interface ServeEnv {
  reqQueue: ServerRequest[];
  serveDeferred: Deferred;
}

/** Continuously read more requests from Conn until EOF
 * Calls maybeHandleReq.
 * bufr is empty on a fresh TCP connection.
 * Would be passed around and reused for later request on same conn
 * TODO: make them async function after this change is done
 * https://github.com/tc39/ecma262/pull/1250
 * See https://v8.dev/blog/fast-async
 */
<<<<<<< HEAD
function serveConn(env: ServeEnv, conn: Deno.Conn, bufr?: BufReader) {
  readRequest(conn, bufr).then(maybeHandleReq.bind(null, env, conn));
}

function maybeHandleReq(env: ServeEnv, conn: Deno.Conn, maybeReq: any) {
=======
function serveConn(env: ServeEnv, conn: Conn, bufr?: BufReader) {
  readRequest(conn, bufr).then(maybeHandleReq.bind(null, env, conn));
}

function maybeHandleReq(env: ServeEnv, conn: Conn, maybeReq: any) {
>>>>>>> 57c9176b
  const [req, _err] = maybeReq;
  if (_err) {
    conn.close(); // assume EOF for now...
    return;
  }
  env.reqQueue.push(req); // push req to queue
  env.serveDeferred.resolve(); // signal while loop to process it
}

export async function* serve(addr: string) {
  const listener = listen("tcp", addr);
  const env: ServeEnv = {
    reqQueue: [], // in case multiple promises are ready
    serveDeferred: deferred()
  };

  // Routine that keeps calling accept
  const acceptRoutine = () => {
    const handleConn = (conn: Deno.Conn) => {
      serveConn(env, conn); // don't block
      scheduleAccept(); // schedule next accept
    };
    const scheduleAccept = () => {
      listener.accept().then(handleConn);
    };
    scheduleAccept();
  };

  acceptRoutine();

  // Loop hack to allow yield (yield won't work in callbacks)
  while (true) {
    await env.serveDeferred.promise;
    env.serveDeferred = deferred(); // use a new deferred
    let queueToProcess = env.reqQueue;
    env.reqQueue = [];
    for (const result of queueToProcess) {
      yield result;
      // Continue read more from conn when user is done with the current req
      // Moving this here makes it easier to manage
      serveConn(env, result.conn, result.r);
    }
  }
  listener.close();
}

export async function listenAndServe(
  addr: string,
  handler: (req: ServerRequest) => void
) {
  const server = serve(addr);

  for await (const request of server) {
    await handler(request);
  }
}

export interface Response {
  status?: number;
  headers?: Headers;
<<<<<<< HEAD
  body?: Uint8Array | Deno.Reader;
=======
  body?: Uint8Array | Reader;
>>>>>>> 57c9176b
}

export function setContentLength(r: Response): void {
  if (!r.headers) {
    r.headers = new Headers();
  }

  if (r.body) {
    if (!r.headers.has("content-length")) {
      if (r.body instanceof Uint8Array) {
        const bodyLength = r.body.byteLength;
        r.headers.append("Content-Length", bodyLength.toString());
      } else {
        r.headers.append("Transfer-Encoding", "chunked");
      }
    }
  }
}

export class ServerRequest {
  url: string;
  method: string;
  proto: string;
  headers: Headers;
<<<<<<< HEAD
  conn: Deno.Conn;
=======
  conn: Conn;
>>>>>>> 57c9176b
  r: BufReader;
  w: BufWriter;

  public async *bodyStream() {
    if (this.headers.has("content-length")) {
      const len = +this.headers.get("content-length");
      if (Number.isNaN(len)) {
        return new Uint8Array(0);
      }
      let buf = new Uint8Array(1024);
      let rr = await this.r.read(buf);
      let nread = rr.nread;
      while (!rr.eof && nread < len) {
        yield buf.subarray(0, rr.nread);
        buf = new Uint8Array(1024);
        rr = await this.r.read(buf);
        nread += rr.nread;
      }
      yield buf.subarray(0, rr.nread);
    } else {
      if (this.headers.has("transfer-encoding")) {
        const transferEncodings = this.headers
          .get("transfer-encoding")
          .split(",")
          .map(e => e.trim().toLowerCase());
        if (transferEncodings.includes("chunked")) {
          // Based on https://tools.ietf.org/html/rfc2616#section-19.4.6
          const tp = new TextProtoReader(this.r);
          let [line, _] = await tp.readLine();
          // TODO: handle chunk extension
          let [chunkSizeString, optExt] = line.split(";");
          let chunkSize = parseInt(chunkSizeString, 16);
          if (Number.isNaN(chunkSize) || chunkSize < 0) {
            throw new Error("Invalid chunk size");
          }
          while (chunkSize > 0) {
            let data = new Uint8Array(chunkSize);
            let [nread, err] = await this.r.readFull(data);
            if (nread !== chunkSize) {
              throw new Error("Chunk data does not match size");
            }
            yield data;
            await this.r.readLine(); // Consume \r\n
            [line, _] = await tp.readLine();
            chunkSize = parseInt(line, 16);
          }
          const [entityHeaders, err] = await tp.readMIMEHeader();
          if (!err) {
            for (let [k, v] of entityHeaders) {
              this.headers.set(k, v);
            }
          }
          /* Pseudo code from https://tools.ietf.org/html/rfc2616#section-19.4.6
          length := 0
          read chunk-size, chunk-extension (if any) and CRLF
          while (chunk-size > 0) {
            read chunk-data and CRLF
            append chunk-data to entity-body
            length := length + chunk-size
            read chunk-size and CRLF
          }
          read entity-header
          while (entity-header not empty) {
            append entity-header to existing header fields
            read entity-header
          }
          Content-Length := length
          Remove "chunked" from Transfer-Encoding
          */
          return; // Must return here to avoid fall through
        }
        // TODO: handle other transfer-encoding types
      }
      // Otherwise...
      yield new Uint8Array(0);
    }
  }

  // Read the body of the request into a single Uint8Array
  public async body(): Promise<Uint8Array> {
    return readAllIterator(this.bodyStream());
  }

  async respond(r: Response): Promise<void> {
    return writeResponse(this.w, r);
  }
}

<<<<<<< HEAD
function bufWriter(w: Deno.Writer): BufWriter {
=======
function bufWriter(w: Writer): BufWriter {
>>>>>>> 57c9176b
  if (w instanceof BufWriter) {
    return w;
  } else {
    return new BufWriter(w);
  }
}

<<<<<<< HEAD
export async function writeResponse(w: Deno.Writer, r: Response): Promise<void> {
=======
export async function writeResponse(w: Writer, r: Response): Promise<void> {
>>>>>>> 57c9176b
  const protoMajor = 1;
  const protoMinor = 1;
  const statusCode = r.status || 200;
  const statusText = STATUS_TEXT.get(statusCode);
  const writer = bufWriter(w);
  if (!statusText) {
    throw Error("bad status code");
  }

  let out = `HTTP/${protoMajor}.${protoMinor} ${statusCode} ${statusText}\r\n`;

  setContentLength(r);

  if (r.headers) {
    for (const [key, value] of r.headers) {
      out += `${key}: ${value}\r\n`;
    }
  }
  out += "\r\n";

  const header = new TextEncoder().encode(out);
  let n = await writer.write(header);
  assert(header.byteLength == n);

  if (r.body) {
    if (r.body instanceof Uint8Array) {
      n = await writer.write(r.body);
      assert(r.body.byteLength == n);
    } else {
      if (r.headers.has("content-length")) {
        const bodyLength = parseInt(r.headers.get("content-length"));
        const n = await copy(writer, r.body);
        assert(n == bodyLength);
      } else {
        await writeChunkedBody(writer, r.body);
      }
    }
  }
  await writer.flush();
}

async function writeChunkedBody(w: Deno.Writer, r: Deno.Reader) {
  const writer = bufWriter(w);
  const encoder = new TextEncoder();

  for await (const chunk of toAsyncIterator(r)) {
    const start = encoder.encode(`${chunk.byteLength.toString(16)}\r\n`);
    const end = encoder.encode("\r\n");
    await writer.write(start);
    await writer.write(chunk);
    await writer.write(end);
  }

  const endChunk = encoder.encode("0\r\n\r\n");
  await writer.write(endChunk);
}

async function readRequest(
<<<<<<< HEAD
  c: Deno.Conn,
=======
  c: Conn,
>>>>>>> 57c9176b
  bufr?: BufReader
): Promise<[ServerRequest, BufState]> {
  if (!bufr) {
    bufr = new BufReader(c);
  }
  const bufw = new BufWriter(c);
  const req = new ServerRequest();
  req.conn = c;
  req.r = bufr!;
  req.w = bufw;
  const tp = new TextProtoReader(bufr!);

  let s: string;
  let err: BufState;

  // First line: GET /index.html HTTP/1.0
  [s, err] = await tp.readLine();
  if (err) {
    return [null, err];
  }
  [req.method, req.url, req.proto] = s.split(" ", 3);

  [req.headers, err] = await tp.readMIMEHeader();

  return [req, err];
}

async function readAllIterator(
  it: AsyncIterableIterator<Uint8Array>
): Promise<Uint8Array> {
  const chunks = [];
  let len = 0;
  for await (const chunk of it) {
    chunks.push(chunk);
    len += chunk.length;
  }
  if (chunks.length === 0) {
    // No need for copy
    return chunks[0];
  }
  const collected = new Uint8Array(len);
  let offset = 0;
  for (let chunk of chunks) {
    collected.set(chunk, offset);
    offset += chunk.length;
  }
  return collected;
}<|MERGE_RESOLUTION|>--- conflicted
+++ resolved
@@ -1,9 +1,5 @@
 // Copyright 2018-2019 the Deno authors. All rights reserved. MIT license.
-<<<<<<< HEAD
 import { listen, toAsyncIterator, copy } from "deno";
-=======
-import { listen, Conn, toAsyncIterator, Reader, Writer, copy } from "deno";
->>>>>>> 57c9176b
 import { BufReader, BufState, BufWriter } from "../io/bufio.ts";
 import { TextProtoReader } from "../textproto/mod.ts";
 import { STATUS_TEXT } from "./http_status.ts";
@@ -41,19 +37,12 @@
  * https://github.com/tc39/ecma262/pull/1250
  * See https://v8.dev/blog/fast-async
  */
-<<<<<<< HEAD
 function serveConn(env: ServeEnv, conn: Deno.Conn, bufr?: BufReader) {
   readRequest(conn, bufr).then(maybeHandleReq.bind(null, env, conn));
 }
 
 function maybeHandleReq(env: ServeEnv, conn: Deno.Conn, maybeReq: any) {
-=======
-function serveConn(env: ServeEnv, conn: Conn, bufr?: BufReader) {
-  readRequest(conn, bufr).then(maybeHandleReq.bind(null, env, conn));
-}
-
-function maybeHandleReq(env: ServeEnv, conn: Conn, maybeReq: any) {
->>>>>>> 57c9176b
+
   const [req, _err] = maybeReq;
   if (_err) {
     conn.close(); // assume EOF for now...
@@ -114,11 +103,7 @@
 export interface Response {
   status?: number;
   headers?: Headers;
-<<<<<<< HEAD
   body?: Uint8Array | Deno.Reader;
-=======
-  body?: Uint8Array | Reader;
->>>>>>> 57c9176b
 }
 
 export function setContentLength(r: Response): void {
@@ -143,11 +128,7 @@
   method: string;
   proto: string;
   headers: Headers;
-<<<<<<< HEAD
   conn: Deno.Conn;
-=======
-  conn: Conn;
->>>>>>> 57c9176b
   r: BufReader;
   w: BufWriter;
 
@@ -236,11 +217,7 @@
   }
 }
 
-<<<<<<< HEAD
 function bufWriter(w: Deno.Writer): BufWriter {
-=======
-function bufWriter(w: Writer): BufWriter {
->>>>>>> 57c9176b
   if (w instanceof BufWriter) {
     return w;
   } else {
@@ -248,11 +225,7 @@
   }
 }
 
-<<<<<<< HEAD
 export async function writeResponse(w: Deno.Writer, r: Response): Promise<void> {
-=======
-export async function writeResponse(w: Writer, r: Response): Promise<void> {
->>>>>>> 57c9176b
   const protoMajor = 1;
   const protoMinor = 1;
   const statusCode = r.status || 200;
@@ -311,11 +284,7 @@
 }
 
 async function readRequest(
-<<<<<<< HEAD
   c: Deno.Conn,
-=======
-  c: Conn,
->>>>>>> 57c9176b
   bufr?: BufReader
 ): Promise<[ServerRequest, BufState]> {
   if (!bufr) {
