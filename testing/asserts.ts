// Copyright 2018-2019 the Deno authors. All rights reserved. MIT license.
import { assertEquals as prettyAssertEqual } from "./pretty.ts";

interface Constructor {
  // eslint-disable-next-line @typescript-eslint/no-explicit-any
  new (...args: any[]): any;
}

export function equal(c: unknown, d: unknown): boolean {
  const seen = new Map();
  return (function compare(a: unknown, b: unknown) {
    if (Object.is(a, b)) {
      return true;
    }
    if (a && typeof a === "object" && b && typeof b === "object") {
      if (seen.get(a) === b) {
        return true;
      }
      if (Object.keys(a || {}).length !== Object.keys(b || {}).length) {
        return false;
      }
      const merged = { ...a, ...b };
      for (const key in merged) {
        type Key = keyof typeof merged;
        if (!compare(a && a[key as Key], b && b[key as Key])) {
          return false;
        }
      }
      seen.set(a, b);
      return true;
    }
    return false;
  })(c, d);
}

/** Make an assertion, if not `true`, then throw. */
export function assert(expr: boolean, msg = ""): void {
  if (!expr) {
    throw new Error(msg);
  }
}

/**
 * Make an assertion that `actual` and `expected` are equal, deeply. If not
 * deeply equal, then throw.
 */
export function assertEquals(
  actual: unknown,
  expected: unknown,
  msg?: string
): void {
  prettyAssertEqual(actual, expected, msg);
}

/**
 * Make an assertion that `actual` and `expected` are not equal, deeply.
 * If not then throw.
 */
export function assertNotEquals(
  actual: unknown,
  expected: unknown,
  msg?: string
): void {
  if (!equal(actual, expected)) {
    return;
  }
  let actualString: string;
  let expectedString: string;
  try {
    actualString = String(actual);
  } catch (e) {
    actualString = "[Cannot display]";
  }
  try {
    expectedString = String(expected);
  } catch (e) {
    expectedString = "[Cannot display]";
  }
  console.error(
    "Not Equals failed. actual =",
    actualString,
    "expected =",
    expectedString
  );
  if (!msg) {
    msg = `actual: ${actualString} expected: ${expectedString}`;
  }
  throw new Error(msg);
}

/**
 * Make an assertion that `actual` and `expected` are strictly equal.  If
 * not then throw.
 */
export function assertStrictEq(
  actual: unknown,
  expected: unknown,
  msg?: string
): void {
  if (actual !== expected) {
    let actualString: string;
    let expectedString: string;
    try {
      actualString = String(actual);
    } catch (e) {
      actualString = "[Cannot display]";
    }
    try {
      expectedString = String(expected);
    } catch (e) {
      expectedString = "[Cannot display]";
    }
    console.error(
      "strictEqual failed. actual =",
      actualString,
      "expected =",
      expectedString
    );
    if (!msg) {
      msg = `actual: ${actualString} expected: ${expectedString}`;
    }
    throw new Error(msg);
  }
}

/**
 * Make an assertion that actual contains expected. If not
 * then thrown.
 */
export function assertStrContains(
  actual: string,
  expected: string,
  msg?: string
): void {
  if (!actual.includes(expected)) {
    console.error(
      "stringContains failed. actual =",
      actual,
      "not containing ",
      expected
    );
    if (!msg) {
      msg = `actual: "${actual}" expected to contains: "${expected}"`;
    }
    throw new Error(msg);
  }
}

/**
 * Make an assertion that `actual` contains the `expected` values
 * If not then thrown.
 */
export function assertArrayContains(
  actual: unknown[],
  expected: unknown[],
  msg?: string
) {
  let missing = [];
  for (let i = 0; i < expected.length; i++) {
    let found = false;
    for (let j = 0; j < actual.length; j++) {
      if (equal(expected[i], actual[j])) {
        found = true;
        break;
      }
    }
    if (!found) {
      missing.push(expected[i]);
    }
  }
  if (missing.length === 0) {
    return;
  }
  console.error(
    "assertArrayContains failed. actual=",
    actual,
    "not containing ",
    expected
  );
  if (!msg) {
    msg = `actual: "${actual}" expected to contains: "${expected}"`;
    msg += "\n";
    msg += `missing: ${missing}`;
  }
  throw new Error(msg);
}

/**
 * Make an assertion that `actual` match RegExp `expected`. If not
 * then thrown
 */
export function assertMatch(
  actual: string,
  expected: RegExp,
  msg?: string
): void {
  if (!expected.test(actual)) {
    console.error(
      "stringMatching failed. actual =",
      actual,
      "not matching RegExp ",
      expected
    );
    if (!msg) {
      msg = `actual: "${actual}" expected to match: "${expected}"`;
    }
    throw new Error(msg);
  }
}

/**
 * Forcefully throws a failed assertion
 */
export function fail(msg?: string): void {
  // eslint-disable-next-line @typescript-eslint/no-use-before-define
  assert(false, `Failed assertion${msg ? `: ${msg}` : "."}`);
}

/** Executes a function, expecting it to throw.  If it does not, then it
 * throws.  An error class and a string that should be included in the
 * error message can also be asserted.
 */
export function assertThrows(
  fn: () => void,
  ErrorClass?: Constructor,
  msgIncludes = "",
  msg?: string
): void {
  let doesThrow = false;
  try {
    fn();
  } catch (e) {
    if (ErrorClass && !(Object.getPrototypeOf(e) === ErrorClass.prototype)) {
      msg = `Expected error to be instance of "${ErrorClass.name}"${
        msg ? `: ${msg}` : "."
      }`;
      throw new Error(msg);
    }
    if (msgIncludes) {
      if (!e.message.includes(msgIncludes)) {
        msg = `Expected error message to include "${msgIncludes}", but got "${
          e.message
        }"${msg ? `: ${msg}` : "."}`;
        throw new Error(msg);
      }
    }
    doesThrow = true;
  }
  if (!doesThrow) {
    msg = `Expected function to throw${msg ? `: ${msg}` : "."}`;
    throw new Error(msg);
  }
}

export async function assertThrowsAsync(
  fn: () => Promise<void>,
  ErrorClass?: Constructor,
  msgIncludes = "",
  msg?: string
): Promise<void> {
  let doesThrow = false;
  try {
    await fn();
  } catch (e) {
    if (ErrorClass && !(Object.getPrototypeOf(e) === ErrorClass.prototype)) {
      msg = `Expected error to be instance of "${ErrorClass.name}"${
        msg ? `: ${msg}` : "."
      }`;
      throw new Error(msg);
    }
    if (msgIncludes) {
      if (!e.message.includes(msgIncludes)) {
        msg = `Expected error message to include "${msgIncludes}", but got "${
          e.message
        }"${msg ? `: ${msg}` : "."}`;
        throw new Error(msg);
      }
    }
    doesThrow = true;
  }
  if (!doesThrow) {
    msg = `Expected function to throw${msg ? `: ${msg}` : "."}`;
    throw new Error(msg);
  }
}

<<<<<<< HEAD
/**
 * Make an assertion that `actual` is close to `expected`. If not
 * then thrown
 */
export function assertCloseTo(
  actual: number,
  expected: number,
  msg?: string
): void {
  if (expected !== Math.round(actual)) {
    console.error("expected", actual, "to be close to: ", expected);
    if (!msg) {
      msg = `actual: "${actual}" expected to be close to: "${expected}"`;
    }
    throw new Error(msg);
  }
}

/**
 * Make an assertion that `actual` is defined. If not
 * then thrown
 */
export function assertDefined(actual: any, msg?: string): void {
  if (typeof actual === "undefined") {
    console.error("expected", actual, "to be defined");
    if (!msg) {
      msg = `actual: "${actual}" expected to be defined"`;
    }
    throw new Error(msg);
  }
}

/**
 * Make an assertion that `actual` is undefined. If not
 * then thrown
 */
export function assertUndefined(actual: any, msg?: string): void {
  if (typeof actual !== "undefined") {
    console.error("expected", actual, "not to be defined");
    if (!msg) {
      msg = `actual: "${actual}" expected not to be defined"`;
    }
    throw new Error(msg);
  }
}

/**
 * Make an assertion that typeof `actual` is `type`. If not
 * then thrown
 */
export function assertType(actual: any, type: string, msg?: string): void {
  if (typeof actual !== type) {
    console.error("expected", actual, "to be instance of type ", type);
    if (!msg) {
      msg = `actual: "${actual}" expected to be instance of type "${type}"`;
    }
    throw new Error(msg);
  }
}

/**
 * Make an assertion that length of `actual` array equals to `length`. If not
 * then thrown
 */
export function assertArrayLength(
  actual: any[],
  length: number,
  msg?: string
): void {
  if (actual.length !== length) {
    console.error("expected", actual, "to have length: ", length);
    if (!msg) {
      msg = `actual: "${actual}" expected to have length: "${length}"`;
    }
    throw new Error(msg);
  }
=======
/** Use this to stub out methods that will throw when invoked. */
export function unimplemented(msg?: string): never {
  throw new Error(msg || "unimplemented");
}

/** Use this to assert unreachable code. */
export function unreachable(): never {
  throw new Error("unreachable");
>>>>>>> 02274ef4
}<|MERGE_RESOLUTION|>--- conflicted
+++ resolved
@@ -284,7 +284,6 @@
   }
 }
 
-<<<<<<< HEAD
 /**
  * Make an assertion that `actual` is close to `expected`. If not
  * then thrown
@@ -361,7 +360,7 @@
     }
     throw new Error(msg);
   }
-=======
+
 /** Use this to stub out methods that will throw when invoked. */
 export function unimplemented(msg?: string): never {
   throw new Error(msg || "unimplemented");
@@ -370,5 +369,4 @@
 /** Use this to assert unreachable code. */
 export function unreachable(): never {
   throw new Error("unreachable");
->>>>>>> 02274ef4
 }