// Copyright 2018-2019 the Deno authors. All rights reserved. MIT license.

import { equal } from "./mod.ts";
import { red, green, white, gray, bold } from "../colors/mod.ts";
import diff, { DiffType, DiffResult } from "./diff.ts";
import { format } from "./format.ts";

const CAN_NOT_DISPLAY = "[Cannot display]";

function createStr(v: unknown): string {
  try {
    return format(v);
  } catch (e) {
    return red(CAN_NOT_DISPLAY);
  }
}

function createColor(diffType: DiffType): (s: string) => string {
  switch (diffType) {
    case "added":
      return (s: string) => green(bold(s));
    case "removed":
      return (s: string) => red(bold(s));
    default:
      return white;
  }
}

function createSign(diffType: DiffType): string {
  switch (diffType) {
    case "added":
      return "+   ";
    case "removed":
      return "-   ";
    default:
      return "    ";
  }
}

function buildMessage(diffResult: ReadonlyArray<DiffResult<string>>): string[] {
  const messages = [];
  messages.push("");
  messages.push("");
  messages.push(
    `    ${gray(bold("[Diff]"))} ${red(bold("Left"))} / ${green(bold("Right"))}`
  );
  messages.push("");
  messages.push("");
  diffResult.forEach((result: DiffResult<string>) => {
    const c = createColor(result.type);
    messages.push(c(`${createSign(result.type)}${result.value}`));
  });
  messages.push("");

  return messages;
}

<<<<<<< HEAD
export function assertEqual(actual: unknown, expected: unknown, msg?: string) {
=======
export function assertEqual(actual: unknown, expected: unknown): void {
>>>>>>> c0390ade
  if (equal(actual, expected)) {
    return;
  }
  let message = "";
  const actualString = createStr(actual);
  const expectedString = createStr(expected);
  try {
    const diffResult = diff(
      actualString.split("\n"),
      expectedString.split("\n")
    );
    message = buildMessage(diffResult).join("\n");
  } catch (e) {
    message = `\n${red(CAN_NOT_DISPLAY)} + \n\n`;
  }
  if (msg) {
    message = msg;
  }
  throw new Error(message);
}<|MERGE_RESOLUTION|>--- conflicted
+++ resolved
@@ -55,11 +55,7 @@
   return messages;
 }
 
-<<<<<<< HEAD
-export function assertEqual(actual: unknown, expected: unknown, msg?: string) {
-=======
-export function assertEqual(actual: unknown, expected: unknown): void {
->>>>>>> c0390ade
+export function assertEqual(actual: unknown, expected: unknown, msg?: string): void {
   if (equal(actual, expected)) {
     return;
   }
