// Ported from Go:
// https://github.com/golang/go/blob/go1.12.5/src/encoding/csv/
// Copyright 2018-2019 the Deno authors. All rights reserved. MIT license.

import { BufReader, EOF } from "../io/bufio.ts";
import { TextProtoReader } from "../textproto/mod.ts";

const INVALID_RUNE = ["\r", "\n", '"'];

export class ParseError extends Error {
  StartLine: number;
  Line: number;
  constructor(start: number, line: number, message: string) {
    super(message);
    this.StartLine = start;
    this.Line = line;
  }
}

export interface ParseOptions {
  comma: string;
  comment?: string;
  trimLeadingSpace: boolean;
  lazyQuotes?: boolean;
  fieldsPerRecord?: number;
}

function chkOptions(opt: ParseOptions): void {
  if (
    INVALID_RUNE.includes(opt.comma) ||
    (opt.comment && INVALID_RUNE.includes(opt.comment)) ||
    opt.comma === opt.comment
  ) {
    throw new Error("Invalid Delimiter");
  }
}

export async function read(
  Startline: number,
  reader: BufReader,
  opt: ParseOptions = { comma: ",", comment: "#", trimLeadingSpace: false }
): Promise<string[] | EOF> {
  const tp = new TextProtoReader(reader);
  let line: string;
  let result: string[] = [];
  let lineIndex = Startline;

  const r = await tp.readLine();
  if (r === EOF) return EOF;
  line = r;
  // Normalize \r\n to \n on all input lines.
  if (
    line.length >= 2 &&
    line[line.length - 2] === "\r" &&
    line[line.length - 1] === "\n"
  ) {
    line = line.substring(0, line.length - 2);
    line = line + "\n";
  }

  const trimmedLine = line.trimLeft();
  if (trimmedLine.length === 0) {
    return [];
  }

  // line starting with comment character is ignored
  if (opt.comment && trimmedLine[0] === opt.comment) {
    return [];
  }

  result = line.split(opt.comma);

  let quoteError = false;
  result = result.map(
    (r): string => {
      if (opt.trimLeadingSpace) {
        r = r.trimLeft();
      }
      if (r[0] === '"' && r[r.length - 1] === '"') {
        r = r.substring(1, r.length - 1);
      } else if (r[0] === '"') {
        r = r.substring(1, r.length);
      }

      if (!opt.lazyQuotes) {
        if (r[0] !== '"' && r.indexOf('"') !== -1) {
          quoteError = true;
        }
      }
      return r;
    }
  );
  if (quoteError) {
    throw new ParseError(Startline, lineIndex, 'bare " in non-quoted-field');
  }
  return result;
}

export async function readAll(
  reader: BufReader,
  opt: ParseOptions = {
    comma: ",",
    trimLeadingSpace: false,
    lazyQuotes: false
  }
<<<<<<< HEAD
): Promise<[string[][] | null, BufState]> {
  const result: string[][] = [];
  let _nbFields = -1;
  let err: BufState;
=======
): Promise<string[][]> {
  const result: string[][] = [];
  let _nbFields: number;
>>>>>>> e6793e49
  let lineResult: string[];
  let first = true;
  let lineIndex = 0;
  chkOptions(opt);

  for (;;) {
    const r = await read(lineIndex, reader, opt);
    if (r === EOF) break;
    lineResult = r;
    lineIndex++;
    // If fieldsPerRecord is 0, Read sets it to
    // the number of fields in the first record
    if (first) {
      first = false;
      if (opt.fieldsPerRecord !== undefined) {
        if (opt.fieldsPerRecord === 0) {
          _nbFields = lineResult.length;
        } else {
          _nbFields = opt.fieldsPerRecord;
        }
      }
    }

    if (lineResult.length > 0) {
<<<<<<< HEAD
      if (_nbFields !== -1 && _nbFields !== lineResult.length) {
        return [
          null,
          new ParseError(lineIndex, lineIndex, "wrong number of fields")
        ];
=======
      if (_nbFields && _nbFields !== lineResult.length) {
        throw new ParseError(lineIndex, lineIndex, "wrong number of fields");
>>>>>>> e6793e49
      }
      result.push(lineResult);
    }
  }
  return result;
}<|MERGE_RESOLUTION|>--- conflicted
+++ resolved
@@ -103,16 +103,9 @@
     trimLeadingSpace: false,
     lazyQuotes: false
   }
-<<<<<<< HEAD
-): Promise<[string[][] | null, BufState]> {
-  const result: string[][] = [];
-  let _nbFields = -1;
-  let err: BufState;
-=======
 ): Promise<string[][]> {
   const result: string[][] = [];
   let _nbFields: number;
->>>>>>> e6793e49
   let lineResult: string[];
   let first = true;
   let lineIndex = 0;
@@ -137,16 +130,8 @@
     }
 
     if (lineResult.length > 0) {
-<<<<<<< HEAD
-      if (_nbFields !== -1 && _nbFields !== lineResult.length) {
-        return [
-          null,
-          new ParseError(lineIndex, lineIndex, "wrong number of fields")
-        ];
-=======
       if (_nbFields && _nbFields !== lineResult.length) {
         throw new ParseError(lineIndex, lineIndex, "wrong number of fields");
->>>>>>> e6793e49
       }
       result.push(lineResult);
     }
